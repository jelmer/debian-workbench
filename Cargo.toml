[package]
name = "debian-analyzer"
version = "0.159.4"
authors = [ "Jelmer Vernooij <jelmer@jelmer.uk>"]
edition = "2021"
license = "GPL-2.0+"
description = "Debian analyzer"
repository = "https://github.com/jelmer/debian-analyzer"
homepage = "https://github.com/jelmer/debian-analyzer"
documentation = "https://docs.rs/debian-analyzer"

[dependencies]
<<<<<<< HEAD
pyo3 = { version = ">=0.25,<0.27", features = ["serde", "chrono"] }
=======
pyo3 = { version = ">=0.25, <0.27", features = ["serde", "chrono"] }
>>>>>>> 8cf15dc5
debversion = { version = ">=0.4.0", features = ["serde", "python-debian"] }
log = "0.4"
lazy-regex = "3"
serde = { version = "1", features = ["derive"] }
breezyshim = { version = "0.6.2", features = ["debian", "dirty-tracker"] }
configparser = "3"
clap = { version = "4,<5", features = ["derive", "env", "suggestions", "cargo", "string"], optional = true }
env_logger = { version = ">=0.10", optional = true }
serde_json = "1"
chrono = { version = ">=0.4", features = ["serde"] }
distro-info = { version = ">=0.4.0" }
url = "2"
tempfile = "3"
maplit = "1.0.2"
lazy_static = "1"
debian-changelog = "0.2"
debian-control = ">=0.1.37"
debian-copyright = ">=0.1.26"
makefile-lossless = "0.2.0"
patchkit = "0.2.1"
dep3 = "0.1.0"
reqwest = { version = ">=0.11", features = ["blocking", "json"] }
merge3 = { version = "0.2", optional = true }
difflib = "0.4.0"
deb822-lossless = "0.3"
toml_edit = ">=0.23"
semver = "1"
sqlx = { version = ">=0.8", optional = true, features = ["postgres"] }
filetime = "0.2"
sha1 = "0.10.6"
hex = "0.4.3"
svp-client = { version = "0.2.0", optional = true }

[features]
svp = ["dep:svp-client"]
default = ["python", "merge3"]
python = []
cli = ["dep:clap", "dep:env_logger"]
merge3 = ["dep:merge3"]
udd = ["dep:sqlx"]

[lib]

[[bin]]
name = "detect-changelog-behaviour"
path = "src/bin/detect-changelog-behaviour.rs"
required-features = ["cli"]

[[bin]]
name = "deb-vcs-publish"
path = "src/bin/deb-vcs-publish.rs"
required-features = ["cli"]

[build-dependencies]
quote = "1.0.37"
serde_json = "1"

[dev-dependencies]
serial_test = ">=2"<|MERGE_RESOLUTION|>--- conflicted
+++ resolved
@@ -10,11 +10,7 @@
 documentation = "https://docs.rs/debian-analyzer"
 
 [dependencies]
-<<<<<<< HEAD
-pyo3 = { version = ">=0.25,<0.27", features = ["serde", "chrono"] }
-=======
 pyo3 = { version = ">=0.25, <0.27", features = ["serde", "chrono"] }
->>>>>>> 8cf15dc5
 debversion = { version = ">=0.4.0", features = ["serde", "python-debian"] }
 log = "0.4"
 lazy-regex = "3"
